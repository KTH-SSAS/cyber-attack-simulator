--- conflicted
+++ resolved
@@ -17,15 +17,10 @@
 
 WORKDIR /root/openai_attack_simulation
 COPY . .
-<<<<<<< HEAD
 RUN set -ex; \
     poetry install; \
-    ln -s /root/.cache/pypoetry/virtualenvs/* /root/venv
-=======
-RUN poetry install; \
     ln -s /root/.cache/pypoetry/virtualenvs/* /root/venv; \
     echo 'PATH=/root/venv/bin:$PATH' > /root/.bashrc
 ENV BASH_ENV=/root/.bashrc
->>>>>>> b49d2dc7
 ENV PATH=/root/venv/bin:$PATH
 CMD ["bash"]