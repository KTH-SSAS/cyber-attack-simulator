FROM nvidia/cuda:11.3.1-cudnn8-runtime-ubuntu20.04
RUN set -ex; \
    export DEBIAN_FRONTEND=noninteractive; \
    ln -fs /usr/share/zoneinfo/Europe/Stockholm /etc/localtime; \
    apt-get update; \
<<<<<<< HEAD
    apt-get install -y less vim-nox locate screen rsync jq colordiff libglib2.0-0; \
=======
    apt-get install -y python3.9 python3.9-distutils python3.9-dev build-essential \
        curl less vim-nox locate screen rsync; \
    curl https://bootstrap.pypa.io/get-pip.py | python3.9; \
>>>>>>> 9517c498
    curl -fsSL https://deb.nodesource.com/setup_lts.x | bash -; \
    apt-get install -y nodejs; \
    npm install -g @bazel/bazelisk; \
    pip install poetry\>=1.2.\*; \
    : install kubectl; \
    g_key="/usr/share/keyrings/google.gpg"; \
    echo "deb [signed-by=$g_key] https://apt.kubernetes.io/ kubernetes-xenial main" \
      > /etc/apt/sources.list.d/kubernetes.list; \
    curl http://packages.cloud.google.com/apt/doc/apt-key.gpg | apt-key --keyring "$g_key" add -; \
    apt-get update; \
    apt-get install -y kubectl

WORKDIR /root/openai_attack_simulation
COPY . .
RUN set -ex; \
    if [ $(uname -m) = aarch64 ]; then \
        : use a custom wheel, since Ray does NOT provide official wheels for linux/arm64; \
        poetry source add ray-wheels https://mehes-kth.github.io/ray-wheels/simple; \
        : skip GPU support, since PyTorch does NOT provide GPU builds for ARM; \
        poetry source remove torch; \
        sed -i s/+cu113// pyproject.toml; \
        rm poetry.lock; \
    fi; \
    poetry install; \
    poetry run jupyter lab build; \
    ln -s /root/.cache/pypoetry/virtualenvs/* /root/venv; \
    echo 'PATH=/root/venv/bin:$PATH' > /root/.bashrc
ENV SHELL=bash
ENV BASH_ENV=/root/.bashrc
ENV PATH=/root/venv/bin:$PATH
CMD ["bash"]<|MERGE_RESOLUTION|>--- conflicted
+++ resolved
@@ -3,13 +3,9 @@
     export DEBIAN_FRONTEND=noninteractive; \
     ln -fs /usr/share/zoneinfo/Europe/Stockholm /etc/localtime; \
     apt-get update; \
-<<<<<<< HEAD
-    apt-get install -y less vim-nox locate screen rsync jq colordiff libglib2.0-0; \
-=======
     apt-get install -y python3.9 python3.9-distutils python3.9-dev build-essential \
         curl less vim-nox locate screen rsync; \
     curl https://bootstrap.pypa.io/get-pip.py | python3.9; \
->>>>>>> 9517c498
     curl -fsSL https://deb.nodesource.com/setup_lts.x | bash -; \
     apt-get install -y nodejs; \
     npm install -g @bazel/bazelisk; \
