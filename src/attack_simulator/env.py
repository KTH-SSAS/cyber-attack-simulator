import logging

import gym
import numpy as np

from .agents import ATTACKERS
from .graph import AttackGraph, AttackStep
from .renderer import AttackSimulationRenderer
from .rng import get_rng
from .utils import enabled

logger = logging.getLogger("simulator")


class AttackSimulationEnv(gym.Env):
    NO_ACTION = "no action"

    def __init__(self, env_config):
        super(AttackSimulationEnv, self).__init__()

        # process configuration, leave the graph last, as it may destroy env_config
        self.attacker_class = ATTACKERS[env_config.get("attacker", "random")]
        self.true_positive = env_config.get("true_positive", 1.0)
        self.false_positive = env_config.get("false_positive", 0.0)
        self.save_graphs = env_config.get("save_graphs")
        self.save_logs = env_config.get("save_logs")
        self.g = env_config.get("attack_graph")
        if self.g is None:
            self.g = AttackGraph(env_config)

        # prepare just enough to get dimensions sorted, do the rest on first `reset`
        self.entry_attack_index = self.g.attack_names.index(self.g.root)

        # An observation informs the defender of
        # a) which services are turned on; and,
        # b) which attack steps have been successfully taken
        self.dim_observations = self.g.num_services + self.g.num_attacks
        self.observation_space = gym.spaces.Tuple((gym.spaces.Discrete(2),) * self.dim_observations)

        # The defender action space allows to disable any one service or leave all unchanged
        self.num_actions = self.g.num_services + 1
        self.action_space = gym.spaces.Discrete(self.num_actions)

        self.episode_count = 0
        self._seed = None
        self.done = False
        self.reward = None
        self.action = 0
        self.attack_index = None
        self.compromised_flags = []
        self.compromised_steps = []
        self.renderer = None

        self.episode_id = self._get_episode_id()

    def _extract_attack_step_field(self, field_name):
        field_index = AttackStep._fields.index(field_name)
        return np.array(
            [self.g.attack_steps[attack_name][field_index] for attack_name in self.g.attack_names]
        )

    def _get_episode_id(self):
        # TODO connect this with ray run id/wandb run id instead of random seed.
        return f"{self._seed}_{self.episode_count}"

    def _setup(self):
        # prime RNG if not yet set by `seed`
        if self._seed is None:
            self.seed()

        self.dependent_services = [
            [dependent.startswith(main) for dependent in self.g.service_names]
            for main in self.g.service_names
        ]

        self.attack_prerequisites = [
            (
                # required services
                [attack_name.startswith(service_name) for service_name in self.g.service_names],
                # logic function to combine prerequisites
                any if self.g.attack_steps[attack_name].step_type == "or" else all,
                # prerequisite attack steps
                [
                    prerequisite_name in self.g.attack_steps[attack_name].parents
                    for prerequisite_name in self.g.attack_names
                ],
            )
            for attack_name in self.g.attack_names
        ]

        self.ttc_params = self._extract_attack_step_field("ttc")
        self.reward_params = self._extract_attack_step_field("reward")

    def reset(self):
        if self.episode_count == 0:
            self._setup()

        self.episode_count += 1
<<<<<<< HEAD
        self.episode_id = self._get_episode_id()
=======
        # TODO: connect `self.episode_id` with ray run id/wandb run id instead of random seed.
        self.episode_id = f"{self._seed}_{self.episode_count}"
>>>>>>> 58e856bc
        logger.debug(f"Starting new simulation. (#{self.episode_id})")

        self.ttc_remaining = np.array(
            [max(1, int(v)) for v in self.rng.exponential(self.ttc_params)]
        )
        self.rewards = np.array([int(v) for v in self.rng.exponential(self.reward_params)])

        self.simulation_time = 0
        self.service_state = np.full(self.g.num_services, 1)
        self.attack_state = np.full(self.g.num_attacks, 0)
        self.attack_surface = np.full(self.g.num_attacks, 0)
        self.attack_surface[self.entry_attack_index] = 1

        self.attacker = self.attacker_class(
            dict(
                attack_graph=self.g,
                ttc=self.ttc_remaining,
                rewards=self.rewards,
                random_seed=self._seed + self.episode_count,
            )
        )
        return self.observe()

    def observe(self):
        # Observation of attack steps is subject to the true/false positive rates
        # of an assumed underlying intrusion detection system
        # Depending on the true and false positive rates for each step,
        # ongoing attacks may not be reported, or non-existing attacks may be spuriously reported
        probabilities = self.rng.uniform(0, 1, self.g.num_attacks)
        true_positives = self.attack_state & (probabilities <= self.true_positive)
        false_positives = (1 - self.attack_state) & (probabilities <= self.false_positive)
        detected = true_positives | false_positives
        self.observation = tuple(np.append(self.service_state, detected))
        return self.observation

    def step(self, action):
        self.action = action
        assert 0 <= action < self.num_actions

        self.simulation_time += 1
        attacker_reward = 0

        # reserve 0 for no action
        if action:
            # decrement to obtain index
            service = action - 1
            # only disable services that are still on
            if self.service_state[service]:
                # disable the service itself and any dependent services
                self.service_state[self.dependent_services[service]] = 0
                # remove dependent attacks from the attack surface
                for attack_index in np.flatnonzero(self.attack_surface):
                    required_services, _, _ = self.attack_prerequisites[attack_index]
                    if not all(enabled(required_services, self.service_state)):
                        self.attack_surface[attack_index] = 0

                # end episode when attack surface becomes empty
                self.done = not any(self.attack_surface)

        self.attack_index = None

        if not self.done:
            # obtain attacker action, this _can_ be 0 for no action
            self.attack_index = self.attacker.act(self.attack_surface) - 1
            assert -1 <= self.attack_index < self.g.num_attacks

            if self.attack_index != -1:
                # compute attacker reward
                self.ttc_remaining[self.attack_index] -= 1
                if self.ttc_remaining[self.attack_index] == 0:
                    # successful attack, update reward, attack_state, attack_surface
                    attacker_reward = self.rewards[self.attack_index]
                    self.attack_state[self.attack_index] = 1
                    self.attack_surface[self.attack_index] = 0

                    # add eligible children to the attack surface
                    children = self.g.attack_steps[self.g.attack_names[self.attack_index]].children
                    for child_name in children:
                        child_index = self.g.attack_names.index(child_name)
                        required_services, logic, prerequisites = self.attack_prerequisites[
                            child_index
                        ]
                        if (
                            not self.attack_state[child_index]
                            and all(enabled(required_services, self.service_state))
                            and logic(enabled(prerequisites, self.attack_state))
                        ):
                            self.attack_surface[child_index] = 1

                    # end episode when attack surface becomes empty
                    self.done = not any(self.attack_surface)

            # TODO: placeholder, none of the current attackers learn...
            # self.attacker.update(attack_surface, attacker_reward, self.done)

        # compute defender reward
        # positive reward for maintaining services online (1 unit per service)
        # negative reward for the attacker's gains (as measured by `attacker_reward`)
        # FIXME: the reward for maintaining services is _very_ low
        self.reward = sum(self.service_state) - attacker_reward

        self.compromised_steps = self._interpret_attacks()
        self.compromised_flags = [
            step_name for step_name in self.compromised_steps if "flag" in step_name
        ]

        info = {
            "time": self.simulation_time,
            "attack_surface": self.attack_surface,
            "current_step": None
            if self.attack_index is None
            else self.NO_ACTION
            if self.attack_index == -1
            else self.g.attack_names[self.attack_index],
            "ttc_remaining_on_current_step": -1
            if self.attack_index is None or self.attack_index == -1
            else self.ttc_remaining[self.attack_index],
            "compromised_steps": self.compromised_steps,
            "compromised_flags": self.compromised_flags,
        }

        if self.done:
            logger.debug("Attacker done")
            logger.debug(f"Compromised steps: {self.compromised_steps}")
            logger.debug(f"Compromised flags: {self.compromised_flags}")

        return self.observe(), self.reward, self.done, info

    def _interpret_services(self, services=None):
        if services is None:
            services = self.service_state
        return list(np.array(self.g.service_names)[np.flatnonzero(services)])

    def _interpret_attacks(self, attacks=None):
        if attacks is None:
            attacks = self.attack_state
        return list(np.array(self.g.attack_names)[np.flatnonzero(attacks)])

    def _interpret_observation(self, observation=None):
        if observation is None:
            observation = self.observation
        services = observation[: self.g.num_services]
        attacks = observation[self.g.num_services :]
        return self._interpret_services(services), self._interpret_attacks(attacks)

    def _interpret_action(self, action):
        return (
            self.NO_ACTION
            if action == 0
            else self.g.service_names[action - 1]
            if 0 < action <= self.g.num_services
            else "invalid action"
        )

    def _interpret_action_probabilities(self, action_probabilities):
        keys = [self.NO_ACTION] + self.g.service_names
        return {key: value for key, value in zip(keys, action_probabilities)}

    def render(self, mode="human"):
<<<<<<< HEAD

        render_dir = "render"  # TODO move this variable to a command line option

        if not os.path.isdir(render_dir):
            os.mkdir(render_dir)

        out_dir = os.path.join(render_dir, self.episode_id)
        if not os.path.isdir(out_dir):
            os.mkdir(out_dir)

        if self.save_graphs:
            if "graph" not in self.writers:
                if not self.dag:
                    self.dag = nx_digraph(self.g)
                    self.pos = nx_dag_layout(self.dag)
                    self.and_edges = [
                        (i, j)
                        for i, j in self.dag.edges
                        if self.g.attack_steps[self.g.attack_names[j]].step_type == "and"
                    ]
                    self.xlim, self.ylim = tuple(
                        map(lambda l: (min(l), max(l)), zip(*self.pos.values()))
                    )
                xmin, xmax = self.xlim
                ymin, ymax = self.ylim
                fig, self.ax = plt.subplots(figsize=(xmax - xmin, ymax - ymin))
                plt.xlim(xmin, xmax)
                plt.ylim(ymin, ymax)
                plt.axis("off")

                writer = HTMLWriter()
                html_path = os.path.join(out_dir, "render.html")
                writer.setup(fig, html_path, dpi=None)
                writer.frame_format = "svg"
                self.writers["graph"] = writer

        if self.save_text:
            if "text" not in self.writers:
                txt_path = os.path.join(out_dir, "log.txt")
                writer = open(txt_path, "w")
                self.writers["text"] = writer

        if self.save_graphs:
            self._render_frame()
            add_tooltips(self.pos, self.g.attack_names, ax=self.ax)
            writer = self.writers["graph"]
            writer.grab_frame()
            postprocess_frame(writer._temp_paths[-1], self.pos.keys())

        if self.save_text:
            writer = self.writers["text"]
            string_to_write = ""
            string_to_write += f"Step {self.simulation_time}: "

            if self.simulation_time:
                string_to_write += f"Defender disables {self._interpret_action(self.action)}. "
                if self.attack_index is None:
                    string_to_write += "Attacker didn't have a chance"
                elif self.attack_index == -1:
                    string_to_write += "Attacker chose not to attack. "
                else:
                    string_to_write += f"Attacker attacks {self.g.attack_names[self.attack_index]}."
                    string_to_write += f" Remaining TTC: {self.ttc_remaining[self.attack_index]}. "
                string_to_write += f"Reward: {self.reward}. "
            string_to_write += f"Attack surface: {self._interpret_attacks(self.attack_surface)}.\n"
            if self.simulation_time and self.done:
                string_to_write += "Attack is complete.\n"
                string_to_write += f"Compromised steps: {self.compromised_steps}\n"
                string_to_write += f"Compromised flags: {self.compromised_flags}\n"
            writer.write(string_to_write)

        if self.done:
            if self.save_graphs:
                writer = self.writers["graph"]
                writer.finish()
                plt.close()
                postprocess_html(writer.outfile)
            if self.save_text:
                self.writers["text"].close()

            self.writers = {}

=======
        if not self.renderer:
            self.renderer = AttackSimulationRenderer(self)
        self.renderer.render()
>>>>>>> 58e856bc
        return True

    def seed(self, seed=None):
        self.rng, self._seed = get_rng(seed)
        return self._seed<|MERGE_RESOLUTION|>--- conflicted
+++ resolved
@@ -96,12 +96,7 @@
             self._setup()
 
         self.episode_count += 1
-<<<<<<< HEAD
         self.episode_id = self._get_episode_id()
-=======
-        # TODO: connect `self.episode_id` with ray run id/wandb run id instead of random seed.
-        self.episode_id = f"{self._seed}_{self.episode_count}"
->>>>>>> 58e856bc
         logger.debug(f"Starting new simulation. (#{self.episode_id})")
 
         self.ttc_remaining = np.array(
@@ -261,94 +256,9 @@
         return {key: value for key, value in zip(keys, action_probabilities)}
 
     def render(self, mode="human"):
-<<<<<<< HEAD
-
-        render_dir = "render"  # TODO move this variable to a command line option
-
-        if not os.path.isdir(render_dir):
-            os.mkdir(render_dir)
-
-        out_dir = os.path.join(render_dir, self.episode_id)
-        if not os.path.isdir(out_dir):
-            os.mkdir(out_dir)
-
-        if self.save_graphs:
-            if "graph" not in self.writers:
-                if not self.dag:
-                    self.dag = nx_digraph(self.g)
-                    self.pos = nx_dag_layout(self.dag)
-                    self.and_edges = [
-                        (i, j)
-                        for i, j in self.dag.edges
-                        if self.g.attack_steps[self.g.attack_names[j]].step_type == "and"
-                    ]
-                    self.xlim, self.ylim = tuple(
-                        map(lambda l: (min(l), max(l)), zip(*self.pos.values()))
-                    )
-                xmin, xmax = self.xlim
-                ymin, ymax = self.ylim
-                fig, self.ax = plt.subplots(figsize=(xmax - xmin, ymax - ymin))
-                plt.xlim(xmin, xmax)
-                plt.ylim(ymin, ymax)
-                plt.axis("off")
-
-                writer = HTMLWriter()
-                html_path = os.path.join(out_dir, "render.html")
-                writer.setup(fig, html_path, dpi=None)
-                writer.frame_format = "svg"
-                self.writers["graph"] = writer
-
-        if self.save_text:
-            if "text" not in self.writers:
-                txt_path = os.path.join(out_dir, "log.txt")
-                writer = open(txt_path, "w")
-                self.writers["text"] = writer
-
-        if self.save_graphs:
-            self._render_frame()
-            add_tooltips(self.pos, self.g.attack_names, ax=self.ax)
-            writer = self.writers["graph"]
-            writer.grab_frame()
-            postprocess_frame(writer._temp_paths[-1], self.pos.keys())
-
-        if self.save_text:
-            writer = self.writers["text"]
-            string_to_write = ""
-            string_to_write += f"Step {self.simulation_time}: "
-
-            if self.simulation_time:
-                string_to_write += f"Defender disables {self._interpret_action(self.action)}. "
-                if self.attack_index is None:
-                    string_to_write += "Attacker didn't have a chance"
-                elif self.attack_index == -1:
-                    string_to_write += "Attacker chose not to attack. "
-                else:
-                    string_to_write += f"Attacker attacks {self.g.attack_names[self.attack_index]}."
-                    string_to_write += f" Remaining TTC: {self.ttc_remaining[self.attack_index]}. "
-                string_to_write += f"Reward: {self.reward}. "
-            string_to_write += f"Attack surface: {self._interpret_attacks(self.attack_surface)}.\n"
-            if self.simulation_time and self.done:
-                string_to_write += "Attack is complete.\n"
-                string_to_write += f"Compromised steps: {self.compromised_steps}\n"
-                string_to_write += f"Compromised flags: {self.compromised_flags}\n"
-            writer.write(string_to_write)
-
-        if self.done:
-            if self.save_graphs:
-                writer = self.writers["graph"]
-                writer.finish()
-                plt.close()
-                postprocess_html(writer.outfile)
-            if self.save_text:
-                self.writers["text"].close()
-
-            self.writers = {}
-
-=======
         if not self.renderer:
             self.renderer = AttackSimulationRenderer(self)
         self.renderer.render()
->>>>>>> 58e856bc
         return True
 
     def seed(self, seed=None):
