--- conflicted
+++ resolved
@@ -381,11 +381,8 @@
                 self.writer.write(f"Defender disables {self._interpret_action(self.action)}. ")
                 if self.attack_index is None:
                     self.writer.write("Attacker didn't have a chance. ")
-<<<<<<< HEAD
-=======
                 elif self.attack_index == -1:
                     self.writer.write("Attacker chose not to attack. ")
->>>>>>> 62ec1c45
                 else:
                     self.writer.write(
                         f"Attacker attacks {self.g.attack_names[self.attack_index]}. "
