--- conflicted
+++ resolved
@@ -1,9 +1,6 @@
 import logging
-<<<<<<< HEAD
-=======
 from dataclasses import asdict
 from typing import List, Union
->>>>>>> 85643f8d
 
 import gym
 import gym.spaces as spaces
@@ -69,46 +66,12 @@
 
         self.episode_id = self._get_episode_id()
 
-<<<<<<< HEAD
-=======
-    def _extract_attack_step_field(self, field_name):
-        return np.array(
-            [
-                asdict(self.g.attack_steps[attack_name])[field_name]
-                for attack_name in self.g.attack_names
-            ]
-        )
 
     def _get_episode_id(self):
         # TODO connect this with ray run id/wandb run id instead of random seed.
         return f"{self._seed}_{self.episode_count}"
 
-    def _setup(self):
-
-        self.dependent_services = [
-            [dependent.startswith(main) for dependent in self.g.service_names]
-            for main in self.g.service_names
-        ]
-
-        self.attack_prerequisites = [
-            (
-                # required services
-                [attack_name.startswith(service_name) for service_name in self.g.service_names],
-                # logic function to combine prerequisites
-                any if self.g.attack_steps[attack_name].step_type == "or" else all,
-                # prerequisite attack steps
-                [
-                    prerequisite_name in self.g.attack_steps[attack_name].parents
-                    for prerequisite_name in self.g.attack_names
-                ],
-            )
-            for attack_name in self.g.attack_names
-        ]
-
-        self.ttc_params = self._extract_attack_step_field("ttc")
-        self.reward_params = self._extract_attack_step_field("reward")
-
->>>>>>> 85643f8d
+
     def reset(self):
         self._observation = None
         self.done = False
