from .config import AgentConfig
import logging
import matplotlib.pyplot as plt
<<<<<<< HEAD
from attack_simulator.runner import Runner
from attack_simulator.config import AgentConfig, EnvironmentConfig
from attack_simulator.utils import set_seeds, create_agent, create_environment
from attack_simulator.utils import set_seeds, create_agent, create_environment
=======
from .runner import Runner
from .utils import set_seeds, create_agent
>>>>>>> 6399a39c
import numpy as np
from matplotlib import cm
import random


class Analyzer():
    """Metaclass to manage different forms of runs"""

    def __init__(self, args) -> None:
        self.env_config = self.create_env_config(args)
        self.agent_config = self.create_agent_config(args, self.env_config.attack_steps, self.env_config.services)
        
        env = create_environment(self.env_config)
        agent = create_agent(self.agent_config, env=env, use_cuda=args.cuda)
        self.runner = Runner(agent, env, args.include_services)

        # TODO: Refactor this. Save config to be able to reinitialize runner agent
        self.use_cuda = args.cuda
        self.agent_config = self.agent_config

    def create_env_config(self, args):
        return EnvironmentConfig(args.deterministic,
        args.early_flag_reward, args.late_flag_reward, args.final_flag_reward, args.easy_ttc, args.hard_ttc,
        args.graph_size, args.attacker_strategy, args.true_positive_training, args.false_positive_training, args.true_positive_evaluation, args.false_positive_evaluation)

    def create_agent_config(self, args, attack_steps, services):
        if args.include_services:
            input_dim = attack_steps + services
        else:
            input_dim = attack_steps
        return AgentConfig(agent_type=args.agent, hidden_dim=args.hidden_width,
        learning_rate=args.lr, input_dim=input_dim, num_actions=services, allow_skip=(not args.no_skipping))

    def train_and_evaluate(self, episodes, evaluation_rounds=0, tp_train=1.0, fp_train=0.0, tp_evaluate=1.0, fp_evaluate=0.0, plot=True):
        log = logging.getLogger("trainer")
        runner = self.runner
        runner.env.attack_graph.false_positive = fp_train
        runner.env.attack_graph.true_positive = tp_train
        training_duration, returns, losses, lengths, num_compromised_flags = runner.train(
            episodes, plot=plot)
        duration = training_duration
        if evaluation_rounds > 0:
            runner.env.update_accuracy(tp_evaluate, fp_evaluate)
            evaluation_duration, returns, losses, lengths, num_compromised_flags = runner.evaluate(
                evaluation_rounds, plot=False)
            duration += evaluation_duration
        log.debug(
            f"Total elapsed time: {duration}, agent time: {runner.agent_time}, environment time: {runner.environment_time}")
        return duration, returns, losses, lengths, num_compromised_flags

    def effect_of_size_on_returns(self, training_episodes=10000, evaluation_episodes=100, random_seed=0):
        log = logging.getLogger("trainer")
    
        if evaluation_episodes != 0:
            eval_epidodes = evaluation_episodes
        else:
            eval_episodes = 100
        n_attack_steps = [7, 29, 78]
        mean_returns = dict()
        for agent_type in ['reinforce', 'rule_based', 'random']:
            mean_returns[agent_type] = list()
            for graph_size in ['small', 'medium', 'large']:
                self.env_config.graph_size = graph_size
                env = create_environment(self.env_config)
                self.agent_config.agent_type = agent_type
                self.agent_config.input_dim = self.env_config.attack_steps
                agent = create_agent(self.agent_config, env=env)
                runner = Runner(agent, env) 
                duration, returns, losses, lengths, num_compromised_flags = runner.train(
                    training_episodes, plot=False)
                evaluation_duration, returns, losses, lengths, num_compromised_flags = runner.evaluate(
                    eval_episodes, plot=False)
                duration += evaluation_duration
                print(returns)
                mean_returns[agent_type].append(sum(returns)/len(returns))

        fig, ax = plt.subplots()
        title = "Returns vs graph size"
        ax.set_title(title)
        ax.plot(n_attack_steps, mean_returns['reinforce'], color='black')
        ax.plot(n_attack_steps, mean_returns['rule_based'], color='blue')
        ax.plot(n_attack_steps, mean_returns['random'], color='red')
        ax.set_ylabel("Mean returns")
        ax.set_xlabel("Graph size")
        fig.savefig('returns_vs_size.pdf', dpi=200)
        plt.show()

    def computational_complexity(self, start_episodes=100, end_episodes=5, step_episodes=-5):
        log = logging.getLogger("trainer")
        episodes_list = range(start_episodes, end_episodes, step_episodes)
        simulation_time_list = []
        for episodes in episodes_list:
            self.runner.agent = create_agent(self.agent_config, self.use_cuda)
            data = self.train_and_evaluate(episodes, plot=False)
            simulation_time_list.append(data)
            log.debug(
                f"Simulation time {simulation_time_list} as a function of number of episodes {episodes_list}.")

        fig, ax = plt.subplots()
        title = "Computational complexity"
        ax.set_title(title)
        ax.plot(episodes_list, simulation_time_list, '.', color='black')
        # ax1.set_xlabel("Episode")
        ax.set_ylabel("Time")
        ax.set_xlabel("Episodes")
        fig.savefig('computational_complexity.pdf', dpi=200)
        plt.show()
        return (episodes_list, simulation_time_list)

    def effect_of_measurement_accuracy_on_returns(self, episodes=10000, evaluation_rounds=50, tp_low=0.0, tp_high=1.0, fp_low=0.0, fp_high=1.0, resolution=5, random_seed=0):
        log = logging.getLogger("trainer")
        # Training on perfect obbservations
        runner = self.runner
        duration, returns, losses, lengths, num_compromised_flags = runner.train(
            episodes, plot=False)
        returns_matrix = np.zeros((resolution, resolution))
        fp_array = np.zeros((resolution, resolution))
        tp_array = np.zeros((resolution, resolution))
        for fp_index in range(0, resolution):
            for tp_index in range(0, resolution):
                set_seeds(random_seed)
                runner.env.attack_graph.false_positive = fp_low + \
                    (fp_high - fp_low)*fp_index/(resolution-1)
                runner.env.attack_graph.true_positive = tp_low + \
                    (tp_high - tp_low)*tp_index/(resolution-1)
                fp_array[fp_index,
                         tp_index] = runner.env.attack_graph.false_positive
                tp_array[fp_index,
                         tp_index] = runner.env.attack_graph.true_positive
                runner.env.attack_graph.reset()
                # Evaluate on a range of different observation qualities.
                duration, returns, losses, lengths, num_compromised_flags = runner.evaluate(
                    episodes=evaluation_rounds, plot=False)
                returns_matrix[fp_index, tp_index] = np.mean(returns)
                log.debug(
                    f"returns_matrix=\n{returns_matrix}")

        fig = plt.figure()
        ax = fig.gca(projection='3d')

        # Plot the surface.
        surf = ax.plot_surface(fp_array, tp_array, returns_matrix, cmap=cm.coolwarm,
                               linewidth=0, antialiased=False)

        ax.set_xlabel("% false positives")
        ax.set_ylabel("% true positives")
        ax.set_zlabel("Returns")
        fig.savefig(f'Accuracy seed {random_seed}.pdf', dpi=200)
        #fig.savefig('3D.jpg', dpi=200)

        plt.show()

        return returns_matrix<|MERGE_RESOLUTION|>--- conflicted
+++ resolved
@@ -1,15 +1,9 @@
 from .config import AgentConfig
 import logging
 import matplotlib.pyplot as plt
-<<<<<<< HEAD
-from attack_simulator.runner import Runner
-from attack_simulator.config import AgentConfig, EnvironmentConfig
-from attack_simulator.utils import set_seeds, create_agent, create_environment
-from attack_simulator.utils import set_seeds, create_agent, create_environment
-=======
 from .runner import Runner
-from .utils import set_seeds, create_agent
->>>>>>> 6399a39c
+from .utils import set_seeds, create_agent, create_environment
+from .config import AgentConfig, EnvironmentConfig
 import numpy as np
 from matplotlib import cm
 import random
