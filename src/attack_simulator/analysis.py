--- conflicted
+++ resolved
@@ -87,17 +87,13 @@
         return duration, returns, losses, lengths, num_compromised_flags
 
     def clean_simulation(self, training_episodes, evaluation_episodes):
-<<<<<<< HEAD
         # TODO Create a new runner, new agent and new environment
         # to make sure no state remains from previous simulations.
         # But I think  the provision of a clean simulation should be located in the Runner.
-=======
-        # TODO Creating a new runner, new agent and new environment to make sure no state remains from previous simulations. But I think the provision of a clean simulation should be located in the Runner.
->>>>>>> 441a8905
         env = create_environment(self.env_config)
         agent = create_agent(self.agent_config, env=env)
         runner = Runner(agent, env)
-        if self.agent_config.agent_type == "reinforce": # Don't train untrainable agents
+        if self.agent_config.agent_type == "reinforce":  # Don't train untrainable agents
             duration, returns, losses, lengths, num_compromised_flags = runner.train(
                 training_episodes, plot=False
             )
@@ -110,7 +106,7 @@
     def simulations_with_different_seeds(
         self, seeds, training_episodes=10000, evaluation_episodes=100
     ):
-        '''Histogram over returns for different random seeds.'''
+        """Histogram over returns for different random seeds."""
         mean_returns = list()
         i = 0
         for seed in seeds:
@@ -119,16 +115,16 @@
             duration, returns, losses, lengths, num_compromised_flags = self.clean_simulation(
                 training_episodes, evaluation_episodes
             )
-            mean_returns.append(sum(returns)/len(returns))
+            mean_returns.append(np.mean(returns))
 
         fig = plt.figure()
-        n, bins, patches = plt.hist(mean_returns, 50, density=True, facecolor='g', alpha=0.75)
-
-        plt.xlabel('Mean returns')
-        plt.ylabel('Frequency')
-        plt.title('Histogram mean returns for different seeds')
+        n, bins, patches = plt.hist(mean_returns, 50, density=True, facecolor="g", alpha=0.75)
+
+        plt.xlabel("Mean returns")
+        plt.ylabel("Frequency")
+        plt.title("Histogram mean returns for different seeds")
         plt.grid(True)
-        fig.savefig(f"Histogram of random seeds.pdf", dpi=200)
+        fig.savefig("Histogram of random seeds.pdf", dpi=200)
         plt.show()
 
         return mean_returns
