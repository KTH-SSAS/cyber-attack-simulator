--- conflicted
+++ resolved
@@ -23,11 +23,7 @@
 [tool.poetry.dependencies]
 python = "~3.9"
 gym = "^0.21.0"
-<<<<<<< HEAD
-torch = {version = "1.10.0+cu113", source = "torch"}
-=======
 torch = "1.10.0+cu113"
->>>>>>> 9517c498
 numpy = "^1.21.4"
 matplotlib = "^3.4.2"
 pyyaml = "^6.0"
