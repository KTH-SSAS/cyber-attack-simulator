--- conflicted
+++ resolved
@@ -24,7 +24,6 @@
         self.choose_next_step()
         self.time_on_current_step = 0
         self.total_time = 0
-        self.current_step = None
         self.reward = 0
 
     def get_step(self, name) -> AttackStep:
@@ -109,12 +108,12 @@
             # If the attack surface (the available uncompromised attack steps) is empty, then terminate.
             compromised_now = self.current_step
             if not self.attack_surface():
-                logger.debug("Step %f: Compromised %s. Nothing more to attack.",
+                logger.debug("Step %.0f: Compromised %s. Nothing more to attack.",
                              self.total_time, compromised_now)
                 return False
             self.choose_next_step()
             self.time_on_current_step = 0
-            logger.debug("Step %f: Compromised %s. Attacking %s.",
+            logger.debug("Step %.0f: Compromised %s. Attacking %s.",
                          self.total_time, compromised_now, self.current_step)
         # Keep track of the time spent.
         self.time_on_current_step += 1
@@ -153,15 +152,9 @@
         self.true_positive = true_positive
         self.false_positive = false_positive
         self.attack_graph = AttackGraph(deterministic=deterministic, early_flag_reward=self.early_flag_reward,
-<<<<<<< HEAD
                                         late_flag_reward=self.late_flag_reward, final_flag_reward=self.final_flag_reward, easy_ttc=self.easy_ttc, hard_ttc=self.hard_ttc, graph_size=graph_size, true_positive=self.true_positive, false_positive=self.false_positive)
-        self.attacker = Attacker(
-            self.attack_graph, ['internet.connect'], deterministic=self.deterministic, strategy=attacker_strategy)
-=======
-                                        late_flag_reward=self.late_flag_reward, final_flag_reward=self.final_flag_reward, easy_ttc=self.easy_ttc, hard_ttc=self.hard_ttc, graph_size=graph_size, true_positive=true_positive, false_positive=false_positive)
         self.attacker_strategy = attacker_strategy
-        self.attacker = self.create_attacker()
->>>>>>> 52aea17f
+        self.create_attacker()
         # An observation informs the defender of which attack steps have been compromised.
         # Observations are imperfect.
         self.observation_space = spaces.Box(low=0, high=1, shape=(
@@ -173,7 +166,7 @@
         self.provision_reward = 0
 
     def create_attacker(self):
-        return Attacker(self.attack_graph, ['internet.connect'], deterministic=self.deterministic, strategy=self.attacker_strategy)
+        self.attacker = Attacker(self.attack_graph, ['internet.connect'], deterministic=self.deterministic, strategy=self.attacker_strategy)
 
     def get_info(self):
         if self.attacker.current_step:
@@ -219,7 +212,7 @@
         logger = logging.getLogger("simulator")
         logger.debug("Starting new simulation.")
         self.attack_graph.reset()
-        self.attacker = self.create_attacker()
+        self.create_attacker()
         return self._next_observation()
 
     def interpret_observation(self, observations):
@@ -262,28 +255,4 @@
             logger.debug("Disabling %s while attacker is attacking %s",
                          service, self.attacker.current_step)
         self.attack_graph.disable(service)
-<<<<<<< HEAD
-       # self.attacker.choose_next_step()
-
-
-if __name__ == '__main__':
-    if DETERMINISTIC:
-        random.seed(RANDOM_SEED)
-
-    env = AttackSimulationEnv()
-    enabled_services = dict()
-    # Defender can act by disabling various services and hosts (found in env.attack_graph.enabled_services)
-    for service in env.attack_graph.enabled_services:
-        enabled_services[service] = 1
-    done = False
-    while not done:
-        enabled_services_status_changed = False
-        for service in enabled_services:
-            # Current strategy is to disable any service with a given probability each step.
-            if enabled_services[service] == 1 and random.uniform(0, 1) < DISABLE_PROBABILITY:
-                enabled_services[service] = 0
-                enabled_services_status_changed = True
-        obs, reward, done, info = env.step(tuple(enabled_services.values()))
-=======
-        self.attacker.choose_next_step()
->>>>>>> 52aea17f
+        #self.attacker.choose_next_step()