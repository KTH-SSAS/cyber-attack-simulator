--- conflicted
+++ resolved
@@ -23,11 +23,8 @@
         self.deterministic = deterministic
         self.time_on_current_step = 0
         self.total_time = 0
-<<<<<<< HEAD
         self.current_step = None
         self.choose_next_step()
-=======
->>>>>>> 802232f6
         self.reward = 0
 
     def get_step(self, name) -> AttackStep:
@@ -115,13 +112,8 @@
             self.reward = self.attack_graph.attack_steps[self.current_step].reward
             # If the attack surface (the available uncompromised attack steps) is empty, then terminate.
             compromised_now = self.current_step
-<<<<<<< HEAD
             if not self.attack_surface:
-                logger.debug("Step %f: Compromised %s. Nothing more to attack.",
-=======
-            if not self.attack_surface():
                 logger.debug("Step %.0f: Compromised %s. Nothing more to attack.",
->>>>>>> 802232f6
                              self.total_time, compromised_now)
                 return False
             self.choose_next_step()
@@ -176,11 +168,7 @@
         self.provision_reward = 0
 
     def create_attacker(self):
-<<<<<<< HEAD
-        return Attacker(self.attack_graph, {'internet.connect'}, deterministic=self.deterministic, strategy=self.attacker_strategy)
-=======
-        self.attacker = Attacker(self.attack_graph, ['internet.connect'], deterministic=self.deterministic, strategy=self.attacker_strategy)
->>>>>>> 802232f6
+        self.attacker = Attacker(self.attack_graph, {'internet.connect'}, deterministic=self.deterministic, strategy=self.attacker_strategy)
 
     def get_info(self):
         if self.attacker.current_step:
@@ -266,5 +254,4 @@
         if self.attack_graph.enabled_services[service]:
             logger.debug("Disabling %s while attacker is attacking %s",
                          service, self.attacker.current_step)
-        self.attack_graph.disable(service)
-        #self.attacker.choose_next_step()+        self.attack_graph.disable(service)