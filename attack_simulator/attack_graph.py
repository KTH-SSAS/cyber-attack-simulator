--- conflicted
+++ resolved
@@ -249,7 +249,6 @@
         # Also disable subservices (e.g. fancy_bear.ssh should be disabled when fancy_bear is)
         for subservice in self.enabled_services:
             if self.enabled_services[subservice] and service in subservice and service != subservice:
-<<<<<<< HEAD
                 self.enabled_services[subservice] = False
 
     def generate_graphviz_file(self):
@@ -262,7 +261,4 @@
         f.write("}\n")
         f.close()
         print("Generated a GraphViz file of the attack graph which, e.g., can be viewed at https://dreampuf.github.io/GraphvizOnline.")
-                
-=======
-                self.enabled_services[subservice] = False
->>>>>>> dcf83cd7
+                